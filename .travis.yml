--- conflicted
+++ resolved
@@ -7,13 +7,6 @@
   - 1.0
   - nightly
   
-<<<<<<< HEAD
-matrix:
-  allow_failures:
-        julia: nightly
-
-=======
->>>>>>> d0eee19a
 notifications:
   email: false
   
